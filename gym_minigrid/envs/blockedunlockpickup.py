from gym_minigrid.minigrid import Ball
from gym_minigrid.register import register
from gym_minigrid.roomgrid import RoomGrid


class BlockedUnlockPickupEnv(RoomGrid):
    """
    Unlock a door blocked by a ball, then pick up a box
    in another room
    """

    def __init__(self, **kwargs):
        room_size = 6
        super().__init__(
            num_rows=1,
            num_cols=2,
            room_size=room_size,
            max_steps=16 * room_size**2,
            **kwargs,
        )

    def _gen_grid(self, width, height):
        super()._gen_grid(width, height)

        # Add a box to the room on the right
        obj, _ = self.add_object(1, 0, kind="box")
        # Make sure the two rooms are directly connected by a locked door
        door, pos = self.add_door(0, 0, 0, locked=True)
        # Block the door with a ball
        color = self._rand_color()
        self.grid.set(pos[0] - 1, pos[1], Ball(color))
        # Add a key to unlock the door
        self.add_object(0, 0, "key", door.color)

        self.place_agent(0, 0)

        self.obj = obj
        self.mission = f"pick up the {obj.color} {obj.type}"

    def step(self, action):
        obs, reward, done, info = super().step(action)

        if action == self.actions.pickup:
            if self.carrying and self.carrying == self.obj:
                reward = self._reward()
                done = True

        return obs, reward, done, info


register(
<<<<<<< HEAD
    id='MiniGrid-BlockedUnlockPickup-v0',
    entry_point='gym_minigrid.envs.blockedunlockpickup:BlockedUnlockPickupEnv'
=======
    id="MiniGrid-BlockedUnlockPickup-v0",
    entry_point="gym_minigrid.envs:BlockedUnlockPickup",
>>>>>>> fcb4d5ae
)<|MERGE_RESOLUTION|>--- conflicted
+++ resolved
@@ -49,11 +49,6 @@
 
 
 register(
-<<<<<<< HEAD
     id='MiniGrid-BlockedUnlockPickup-v0',
     entry_point='gym_minigrid.envs.blockedunlockpickup:BlockedUnlockPickupEnv'
-=======
-    id="MiniGrid-BlockedUnlockPickup-v0",
-    entry_point="gym_minigrid.envs:BlockedUnlockPickup",
->>>>>>> fcb4d5ae
 )