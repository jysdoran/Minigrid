from gym_minigrid.minigrid import Goal, Grid, MiniGridEnv, MissionSpace


class FourRoomsEnv(MiniGridEnv):
    """
    Classic 4 rooms gridworld environment.
    Can specify agent and goal position, if not it set at random.
    """

    def __init__(self, agent_pos=None, goal_pos=None, **kwargs):
        self._agent_default_pos = agent_pos
        self._goal_default_pos = goal_pos

        self.size = 19
        mission_space = MissionSpace(mission_func=lambda: "reach the goal")

        super().__init__(
            mission_space=mission_space,
            width=self.size,
            height=self.size,
            max_steps=100,
            **kwargs
        )

    def _gen_grid(self, width, height):
        # Create the grid
        self.grid = Grid(width, height)

        # Generate the surrounding walls
        self.grid.horz_wall(0, 0)
        self.grid.horz_wall(0, height - 1)
        self.grid.vert_wall(0, 0)
        self.grid.vert_wall(width - 1, 0)

        room_w = width // 2
        room_h = height // 2

        # For each row of rooms
        for j in range(0, 2):

            # For each column
            for i in range(0, 2):
                xL = i * room_w
                yT = j * room_h
                xR = xL + room_w
                yB = yT + room_h

                # Bottom wall and door
                if i + 1 < 2:
                    self.grid.vert_wall(xR, yT, room_h)
                    pos = (xR, self._rand_int(yT + 1, yB))
                    self.grid.set(*pos, None)

                # Bottom wall and door
                if j + 1 < 2:
                    self.grid.horz_wall(xL, yB, room_w)
                    pos = (self._rand_int(xL + 1, xR), yB)
                    self.grid.set(*pos, None)

        # Randomize the player start position and orientation
        if self._agent_default_pos is not None:
            self.agent_pos = self._agent_default_pos
            self.grid.set(*self._agent_default_pos, None)
            # assuming random start direction
            self.agent_dir = self._rand_int(0, 4)
        else:
            self.place_agent()

        if self._goal_default_pos is not None:
            goal = Goal()
            self.put_obj(goal, *self._goal_default_pos)
            goal.init_pos, goal.cur_pos = self._goal_default_pos
        else:
            self.place_obj(Goal())

<<<<<<< HEAD
        self.mission = "reach the goal"


register(
    id="MiniGrid-FourRooms-v0", entry_point="gym_minigrid.envs.fourrooms:FourRoomsEnv"
)
=======
    def step(self, action):
        obs, reward, done, info = MiniGridEnv.step(self, action)
        return obs, reward, done, info
>>>>>>> 8dc83530
<|MERGE_RESOLUTION|>--- conflicted
+++ resolved
@@ -71,17 +71,4 @@
             self.put_obj(goal, *self._goal_default_pos)
             goal.init_pos, goal.cur_pos = self._goal_default_pos
         else:
-            self.place_obj(Goal())
-
-<<<<<<< HEAD
-        self.mission = "reach the goal"
-
-
-register(
-    id="MiniGrid-FourRooms-v0", entry_point="gym_minigrid.envs.fourrooms:FourRoomsEnv"
-)
-=======
-    def step(self, action):
-        obs, reward, done, info = MiniGridEnv.step(self, action)
-        return obs, reward, done, info
->>>>>>> 8dc83530
+            self.place_obj(Goal())